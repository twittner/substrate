// Copyright 2017-2018 Parity Technologies (UK) Ltd.
// This file is part of Substrate.

// Substrate is free software: you can redistribute it and/or modify
// it under the terms of the GNU General Public License as published by
// the Free Software Foundation, either version 3 of the License, or
// (at your option) any later version.

// Substrate is distributed in the hope that it will be useful,
// but WITHOUT ANY WARRANTY; without even the implied warranty of
// MERCHANTABILITY or FITNESS FOR A PARTICULAR PURPOSE.  See the
// GNU General Public License for more details.

// You should have received a copy of the GNU General Public License
// along with Substrate.  If not, see <http://www.gnu.org/licenses/>.

#![warn(unused_extern_crates)]
#![warn(missing_docs)]

//! Substrate-specific P2P networking: synchronizing blocks, propagating BFT messages.
//! Allows attachment of an optional subprotocol for chain-specific requests.

mod service;
mod sync;
#[macro_use]
mod protocol;
mod chain;
mod blocks;
mod on_demand;
mod extra_requests;
pub mod config;
pub mod consensus_gossip;
pub mod error;
pub mod message;
pub mod specialization;

#[cfg(any(test, feature = "test-helpers"))]
pub mod test;

<<<<<<< HEAD
pub use chain::{Client as ClientHandle, FinalityProofProvider};
pub use service::{Service, FetchFuture, TransactionPool, ManageNetwork, SyncProvider, ExHashT};
=======
pub use chain::Client as ClientHandle;
pub use service::{Service, FetchFuture, TransactionPool, ManageNetwork, NetworkMsg, SyncProvider, ExHashT};
>>>>>>> 010764d3
pub use protocol::{ProtocolStatus, PeerInfo, Context};
pub use sync::{Status as SyncStatus, SyncState};
pub use network_libp2p::{
    NodeIndex, ProtocolId, Severity, Protocol, Multiaddr,
    obtain_private_key, multiaddr, PeerId, PublicKey
};
pub use message::{generic as generic_message, RequestId, Status as StatusMessage};
pub use error::Error;
pub use on_demand::{OnDemand, OnDemandService, RemoteResponse};
#[doc(hidden)]
pub use runtime_primitives::traits::Block as BlockT;<|MERGE_RESOLUTION|>--- conflicted
+++ resolved
@@ -37,13 +37,8 @@
 #[cfg(any(test, feature = "test-helpers"))]
 pub mod test;
 
-<<<<<<< HEAD
 pub use chain::{Client as ClientHandle, FinalityProofProvider};
-pub use service::{Service, FetchFuture, TransactionPool, ManageNetwork, SyncProvider, ExHashT};
-=======
-pub use chain::Client as ClientHandle;
 pub use service::{Service, FetchFuture, TransactionPool, ManageNetwork, NetworkMsg, SyncProvider, ExHashT};
->>>>>>> 010764d3
 pub use protocol::{ProtocolStatus, PeerInfo, Context};
 pub use sync::{Status as SyncStatus, SyncState};
 pub use network_libp2p::{
