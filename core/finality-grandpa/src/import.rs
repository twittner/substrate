--- conflicted
+++ resolved
@@ -20,11 +20,7 @@
 use futures::sync::mpsc;
 use parking_lot::RwLockWriteGuard;
 
-<<<<<<< HEAD
-use client::{CallExecutor, Client, error::Error as ClientError};
-=======
-use client::{blockchain, CallExecutor, Client};
->>>>>>> 6288a477
+use client::{blockchain, CallExecutor, Client, error::Error as ClientError};
 use client::backend::Backend;
 use client::runtime_api::Core as CoreApi;
 use consensus_common::{
@@ -224,8 +220,8 @@
 	fn make_authorities_changes<'a>(&'a self, block: &mut ImportBlock<Block>, hash: Block::Hash)
 		-> Result<PendingSetChanges<'a, Block>, ConsensusError>
 	{
-<<<<<<< HEAD
 		use consensus_common::ForkChoiceStrategy;
+
 
 		// when we update the authorities, we need to hold the lock
 		// until the block is written to prevent a race if we need to restore
@@ -263,10 +259,6 @@
 				}
 			}
 		}
-=======
-		use authorities::PendingChange;
-		use client::blockchain::HeaderBackend;
->>>>>>> 6288a477
 
 		let number = block.header.number().clone();
 		let maybe_change = self.check_new_change(
@@ -288,7 +280,6 @@
 			}
 		};
 
-<<<<<<< HEAD
 		// tells us the hash that is canonical at a given height
 		// consistent with querying client directly after importing the block.
 		let canon_at_height = |canon_number| -> Result<_, ClientError> {
@@ -299,20 +290,6 @@
 				canon_number,
 			)
 		};
-=======
-		// early exit if block already in chain, otherwise the check for
-		// authority changes will error when trying to re-import a change block
-		match self.inner.backend().blockchain().status(BlockId::Hash(hash)) {
-			Ok(blockchain::BlockStatus::InChain) => return Ok(ImportResult::AlreadyInChain),
-			Ok(blockchain::BlockStatus::Unknown) => {},
-			Err(e) => return Err(ConsensusErrorKind::ClientImport(e.to_string()).into()),
-		}
-
-		let maybe_change = self.api.runtime_api().grandpa_pending_change(
-			&BlockId::hash(*block.header.parent_hash()),
-			&block.header.digest().clone(),
-		);
->>>>>>> 6288a477
 
 		let mut guard = InnerGuard {
 			guard: Some(self.authority_set.inner().write()),
@@ -421,8 +398,18 @@
 	fn import_block(&self, mut block: ImportBlock<Block>, new_authorities: Option<Vec<Ed25519AuthorityId>>)
 		-> Result<ImportResult, Self::Error>
 	{
+		use client::blockchain::HeaderBackend;
+
 		let hash = block.post_header().hash();
 		let number = block.header.number().clone();
+
+		// early exit if block already in chain, otherwise the check for
+		// authority changes will error when trying to re-import a change block
+		match self.inner.backend().blockchain().status(BlockId::Hash(hash)) {
+			Ok(blockchain::BlockStatus::InChain) => return Ok(ImportResult::AlreadyInChain),
+			Ok(blockchain::BlockStatus::Unknown) => {},
+			Err(e) => return Err(ConsensusErrorKind::ClientImport(e.to_string()).into()),
+		}
 
 		let pending_changes = self.make_authorities_changes(&mut block, hash)?;
 
