--- conflicted
+++ resolved
@@ -8,11 +8,6 @@
 futures = "0.1.17"
 substrate-codec = { path = "../../substrate/codec", version = "0.1" }
 substrate-primitives = { path = "../../substrate/primitives", version = "0.1" }
-<<<<<<< HEAD
+polkadot-runtime = { path = "../runtime", version = "0.1" }
 polkadot-primitives = { path = "../primitives", version = "0.1" }
-polkadot-parachain = { path = "../parachain", version = "0.1" }
-=======
-polkadot-runtime = { path = "../runtime", version = "0.1" }
-polkadot-parachain = { path = "../parachain", version = "0.1" }
-polkadot-primitives = { path = "../primitives", version = "0.1" }
->>>>>>> 2e263226
+polkadot-parachain = { path = "../parachain", version = "0.1" }